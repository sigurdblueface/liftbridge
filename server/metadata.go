package server

import (
	"fmt"
	"math/rand"
	"sync"
	"time"

	"github.com/hashicorp/raft"
	client "github.com/liftbridge-io/go-liftbridge/liftbridge-grpc"
	"github.com/nats-io/nats.go"
	"github.com/pkg/errors"
	"golang.org/x/net/context"
	"google.golang.org/grpc/codes"
	"google.golang.org/grpc/status"

	"github.com/liftbridge-io/liftbridge/server/proto"
)

const (
	defaultPropagateTimeout       = 5 * time.Second
	maxReplicationFactor    int32 = -1
)

// ErrPartitionExists is returned by CreatePartition when attempting to create
// a stream partition that already exists.
var ErrPartitionExists = errors.New("partition already exists")

// leaderReport tracks witnesses for a partition leader. Witnesses are replicas
// which have reported the leader as unresponsive. If a quorum of replicas
// report the leader within a bounded period of time, the controller will
// select a new leader.
type leaderReport struct {
	mu              sync.Mutex
	partition       *partition
	timer           *time.Timer
	witnessReplicas map[string]struct{}
	api             *metadataAPI
}

// addWitness adds the given replica to the leaderReport witnesses. If a quorum
// of replicas have reported the leader, a new leader will be selected.
// Otherwise, the expiration timer is reset. An error is returned if selecting
// a new leader fails.
func (l *leaderReport) addWitness(replica string) *status.Status {
	l.mu.Lock()
	defer l.mu.Unlock()

	l.witnessReplicas[replica] = struct{}{}

	var (
		// Subtract 1 to exclude leader.
<<<<<<< HEAD
		isrSize      = l.partition.ISRSize() - 1
		leaderFailed = len(l.witnessReplicas) >= isrSize/2+1
=======
		isrSize      = l.stream.ISRSize() - 1
		leaderFailed = len(l.witnessReplicas) > isrSize/2
>>>>>>> cd28b8e6
	)

	if leaderFailed {
		if l.timer != nil {
			l.timer.Stop()
		}
		return l.api.electNewPartitionLeader(l.partition)
	}

	if l.timer != nil {
		l.timer.Reset(l.api.config.Clustering.ReplicaMaxLeaderTimeout)
	} else {
		l.timer = time.AfterFunc(
			l.api.config.Clustering.ReplicaMaxLeaderTimeout, func() {
				l.api.mu.Lock()
				delete(l.api.leaderReports, l.partition)
				l.api.mu.Unlock()
			})
	}
	return nil
}

// cancel stops the expiration timer, if there is one.
func (l *leaderReport) cancel() {
	l.mu.Lock()
	defer l.mu.Unlock()
	if l.timer != nil {
		l.timer.Stop()
	}
}

type streamIndex struct {
	streamsBySubjectName map[string]map[string]*stream
	streamsByName        map[string]*stream
}

func newStreamIndex() *streamIndex {
	return &streamIndex{
		streamsBySubjectName: make(map[string]map[string]*stream),
		streamsByName:        make(map[string]*stream),
	}
}

func (s *streamIndex) getStream(name string) *stream {
	return s.streamsByName[name]
}

func (s *streamIndex) getPartition(stream string, id int32) *partition {
	st, ok := s.streamsByName[stream]
	if !ok {
		return nil
	}
	return st.partitions[id]
}

func (s *streamIndex) addPartition(protoPartition *proto.Partition, recovered bool,
	newPartition func(*proto.Partition, bool) (*partition, error)) (*partition, error) {

	subjectStreams, ok := s.streamsBySubjectName[protoPartition.Subject]
	if !ok {
		subjectStreams = make(map[string]*stream)
		s.streamsBySubjectName[protoPartition.Subject] = subjectStreams
	}
	st, ok := subjectStreams[protoPartition.Stream]
	if !ok {
		st = &stream{
			Stream: &proto.Stream{
				Name:       protoPartition.Stream,
				Subject:    protoPartition.Subject,
				Partitions: make(map[int32]*proto.Partition),
			},
			partitions: make(map[int32]*partition),
		}
		subjectStreams[protoPartition.Stream] = st
		// Make sure the stream is also indexed by name.
		s.streamsByName[protoPartition.Stream] = st
	}
	if _, ok := st.partitions[protoPartition.Id]; ok {
		// Partition already exists for stream.
		return nil, ErrPartitionExists
	}

	// This will initialize/recover the durable commit log.
	partition, err := newPartition(protoPartition, recovered)
	if err != nil {
		return nil, err
	}
	st.partitions[protoPartition.Id] = partition
	return partition, nil
}

// metadataAPI is the internal API for interacting with cluster data. All
// stream access should go through the exported methods of the metadataAPI.
type metadataAPI struct {
	*Server
	streams         *streamIndex
	mu              sync.RWMutex
	leaderReports   map[*partition]*leaderReport
	cachedBrokers   []*client.Broker
	cachedServerIDs map[string]struct{}
	lastCached      time.Time
}

func newMetadataAPI(s *Server) *metadataAPI {
	return &metadataAPI{
		Server:        s,
		streams:       newStreamIndex(),
		leaderReports: make(map[*partition]*leaderReport),
	}
}

// FetchMetadata retrieves the cluster metadata for the given request. If the
// request specifies streams, it will only return metadata for those particular
// streams. If not, it will return metadata for all streams.
func (m *metadataAPI) FetchMetadata(ctx context.Context, req *client.FetchMetadataRequest) (
	*client.FetchMetadataResponse, *status.Status) {

	resp := m.createMetadataResponse(req.Streams)

	servers, err := m.getClusterServerIDs()
	if err != nil {
		return nil, status.New(codes.Internal, err.Error())
	}

	serverIDs := make(map[string]struct{}, len(servers))
	for _, id := range servers {
		serverIDs[id] = struct{}{}
	}

	// Check if we can use cached broker info.
	if cached, ok := m.brokerCache(serverIDs); ok {
		resp.Brokers = cached
	} else {
		// Query broker info from peers.
		brokers, err := m.fetchBrokerInfo(ctx, len(servers)-1)
		if err != nil {
			return nil, err
		}
		resp.Brokers = brokers

		// Update the cache.
		m.mu.Lock()
		m.cachedBrokers = brokers
		m.cachedServerIDs = serverIDs
		m.lastCached = time.Now()
		m.mu.Unlock()
	}

	return resp, nil
}

// brokerCache checks if the cache of broker metadata is clean and, if it is
// and it's not past the metadata cache max age, returns the cached broker
// list. The bool returned indicates if the cached data is returned or not.
func (m *metadataAPI) brokerCache(serverIDs map[string]struct{}) ([]*client.Broker, bool) {
	m.mu.RLock()
	defer m.mu.RUnlock()
	serversChanged := false
	if len(serverIDs) != len(m.cachedServerIDs) {
		serversChanged = true
	} else {
		for id := range serverIDs {
			if _, ok := m.cachedServerIDs[id]; !ok {
				serversChanged = true
				break
			}
		}
	}
	useCache := len(m.cachedBrokers) > 0 &&
		!serversChanged &&
		time.Since(m.lastCached) <= m.config.MetadataCacheMaxAge
	if useCache {
		return m.cachedBrokers, true
	}
	return nil, false
}

// fetchBrokerInfo retrieves the broker metadata for the cluster. The numPeers
// argument is the expected number of peers to get a response from.
func (m *metadataAPI) fetchBrokerInfo(ctx context.Context, numPeers int) ([]*client.Broker, *status.Status) {
	// Add ourselves.
	brokers := []*client.Broker{&client.Broker{
		Id:   m.config.Clustering.ServerID,
		Host: m.config.Host,
		Port: int32(m.config.Port),
	}}

	// Make sure there is a deadline on the request.
	if _, ok := ctx.Deadline(); !ok {
		var cancel context.CancelFunc
		ctx, cancel = context.WithTimeout(ctx, defaultPropagateTimeout)
		defer cancel()
	}

	// Create subscription to receive responses on.
	inbox := nats.NewInbox()
	sub, err := m.ncRaft.SubscribeSync(inbox)
	if err != nil {
		return nil, status.New(codes.Internal, err.Error())
	}
	defer sub.Unsubscribe()

	// Survey the cluster.
	queryReq, err := (&proto.ServerInfoRequest{
		Id: m.config.Clustering.ServerID,
	}).Marshal()
	if err != nil {
		panic(err)
	}
	m.ncRaft.PublishRequest(m.serverInfoInbox(), inbox, queryReq)

	// Gather responses.
	for i := 0; i < numPeers; i++ {
		msg, err := sub.NextMsgWithContext(ctx)
		if err != nil {
			break
		}
		queryResp := &proto.ServerInfoResponse{}
		if err := queryResp.Unmarshal(msg.Data); err != nil {
			m.logger.Warnf("Received invalid server info response: %v", err)
			continue
		}
		brokers = append(brokers, &client.Broker{
			Id:   queryResp.Id,
			Host: queryResp.Host,
			Port: queryResp.Port,
		})
	}

	return brokers, nil
}

// createMetadataResponse creates a FetchMetadataResponse and populates it with
// stream metadata. If the provided list of StreamDescriptors is empty, it will
// populate metadata for all streams. Otherwise, it populates only the
// specified streams.
func (m *metadataAPI) createMetadataResponse(streams []*client.StreamDescriptor) *client.FetchMetadataResponse {
	// If no descriptors were provided, fetch metadata for all streams.
	if len(streams) == 0 {
		for _, stream := range m.GetStreams() {
			streams = append(streams, &client.StreamDescriptor{
				Subject: stream.Subject,
				Name:    stream.Name,
			})
		}
	}

	metadata := make([]*client.StreamMetadata, len(streams))

	for i, descriptor := range streams {
		stream := m.GetStream(descriptor.Name)
		if stream == nil {
			// Stream does not exist.
			metadata[i] = &client.StreamMetadata{
				Stream: descriptor,
				Error:  client.StreamMetadata_UNKNOWN_STREAM,
			}
		} else {
			partitions := make(map[int32]*client.PartitionMetadata)
			for id, partition := range stream.partitions {
				leader, _ := partition.GetLeader()
				partitions[id] = &client.PartitionMetadata{
					Id:       id,
					Leader:   leader,
					Replicas: partition.GetReplicas(),
					Isr:      partition.GetISR(),
				}
			}
			metadata[i] = &client.StreamMetadata{
				Stream:     descriptor,
				Partitions: partitions,
			}
		}
	}

	return &client.FetchMetadataResponse{Metadata: metadata}
}

// CreatePartition creates a new stream partition if this server is the
// metadata leader. If it is not, it will forward the request to the leader and
// return the response. This operation is replicated by Raft. The metadata
// leader will select replicationFactor nodes to participate in the partition
// and a leader. If successful, this will return once the partition has been
// replicated to the cluster and the partition leader has started.
func (m *metadataAPI) CreatePartition(ctx context.Context, req *proto.CreatePartitionOp) *status.Status {
	// Forward the request if we're not the leader.
	if !m.IsLeader() {
		return m.propagateCreatePartition(ctx, req)
	}

	// Select replicationFactor nodes to participate in the partition.
	replicas, st := m.getPartitionReplicas(req.Partition.ReplicationFactor)
	if st != nil {
		return st
	}

	// Select a leader at random.
	leader := selectRandomReplica(replicas)

	req.Partition.Replicas = replicas
	req.Partition.Isr = replicas
	req.Partition.Leader = leader

	// Replicate partition create through Raft.
	op := &proto.RaftLog{
		Op:                proto.Op_CREATE_PARTITION,
		CreatePartitionOp: req,
	}

	// Wait on result of replication.
	future := m.applyRaftOperation(op)
	if err := future.Error(); err != nil {
		return status.New(codes.Internal, "Failed to replicate partition")
	}

	// If there is a response, it's an error (most likely ErrPartitionExists).
	if resp := future.Response(); resp != nil {
		err := resp.(error)
		code := codes.Internal
		if err == ErrPartitionExists {
			code = codes.AlreadyExists
		}
		return status.New(code, err.Error())
	}

	// Wait for leader to create partition (best effort).
	m.waitForPartitionLeader(ctx, req.Partition.Stream, leader, req.Partition.Id)

	return nil
}

// ShrinkISR removes the specified replica from the partition's in-sync
// replicas set if this server is the metadata leader. If it is not, it will
// forward the request to the leader and return the response. This operation is
// replicated by Raft.
func (m *metadataAPI) ShrinkISR(ctx context.Context, req *proto.ShrinkISROp) *status.Status {
	// Forward the request if we're not the leader.
	if !m.IsLeader() {
		return m.propagateShrinkISR(ctx, req)
	}

	// Verify the partition exists.
	partition := m.GetPartition(req.Stream, req.Partition)
	if partition == nil {
		return status.New(codes.FailedPrecondition, fmt.Sprintf("No such partition [stream=%s, partition=%d]",
			req.Stream, req.Partition))
	}

	// Check the leader epoch.
	leader, epoch := partition.GetLeader()
	if req.Leader != leader || req.LeaderEpoch != epoch {
		return status.New(
			codes.FailedPrecondition,
			fmt.Sprintf("Leader generation mismatch, current leader: %s epoch: %d, got leader: %s epoch: %d",
				leader, epoch, req.Leader, req.LeaderEpoch))
	}

	// Replicate ISR shrink through Raft.
	op := &proto.RaftLog{
		Op:          proto.Op_SHRINK_ISR,
		ShrinkISROp: req,
	}

	// Wait on result of replication.
	if err := m.applyRaftOperation(op).Error(); err != nil {
		return status.New(codes.Internal, "Failed to shrink ISR")
	}

	return nil
}

// ExpandISR adds the specified replica to the partition's in-sync replicas set
// if this server is the metadata leader. If it is not, it will forward the
// request to the leader and return the response. This operation is replicated
// by Raft.
func (m *metadataAPI) ExpandISR(ctx context.Context, req *proto.ExpandISROp) *status.Status {
	// Forward the request if we're not the leader.
	if !m.IsLeader() {
		return m.propagateExpandISR(ctx, req)
	}

	// Verify the partition exists.
	partition := m.GetPartition(req.Stream, req.Partition)
	if partition == nil {
		return status.New(codes.FailedPrecondition, fmt.Sprintf("No such partition [stream=%s, partition=%d]",
			req.Stream, req.Partition))
	}

	// Check the leader epoch.
	leader, epoch := partition.GetLeader()
	if req.Leader != leader || req.LeaderEpoch != epoch {
		return status.New(
			codes.FailedPrecondition,
			fmt.Sprintf("Leader generation mismatch, current leader: %s epoch: %d, got leader: %s epoch: %d",
				leader, epoch, req.Leader, req.LeaderEpoch))
	}

	// Replicate ISR expand through Raft.
	op := &proto.RaftLog{
		Op:          proto.Op_EXPAND_ISR,
		ExpandISROp: req,
	}

	// Wait on result of replication.
	if err := m.applyRaftOperation(op).Error(); err != nil {
		return status.New(codes.Internal, "Failed to expand ISR")
	}

	return nil
}

// ReportLeader marks the partition leader as unresponsive with respect to the
// specified replica if this server is the metadata leader. If it is not, it
// will forward the request to the leader and return the response. If a quorum
// of replicas report the partition leader within a bounded period, the
// metadata leader will select a new partition leader.
func (m *metadataAPI) ReportLeader(ctx context.Context, req *proto.ReportLeaderOp) *status.Status {
	// Forward the request if we're not the leader.
	if !m.IsLeader() {
		return m.propagateReportLeader(ctx, req)
	}

	// Verify the partition exists.
	partition := m.GetPartition(req.Stream, req.Partition)
	if partition == nil {
		return status.New(codes.FailedPrecondition, fmt.Sprintf("No such partition [stream=%s, partition=%d]",
			req.Stream, req.Partition))
	}

	// Check the leader epoch.
	leader, epoch := partition.GetLeader()
	if req.Leader != leader || req.LeaderEpoch != epoch {
		return status.New(
			codes.FailedPrecondition,
			fmt.Sprintf("Leader generation mismatch, current leader: %s epoch: %d, got leader: %s epoch: %d",
				leader, epoch, req.Leader, req.LeaderEpoch))
	}

	m.mu.Lock()
	reported := m.leaderReports[partition]
	if reported == nil {
		reported = &leaderReport{
			partition:       partition,
			witnessReplicas: make(map[string]struct{}),
			api:             m,
		}
		m.leaderReports[partition] = reported
	}
	m.mu.Unlock()

	return reported.addWitness(req.Replica)
}

// AddPartition adds the given stream partition to the metadata store. It
// returns ErrPartitionExists if there already exists a partition with the same
// ID for the stream. If the partition is recovered, this will not start the
// partition until recovery completes.
func (m *metadataAPI) AddPartition(protoPartition *proto.Partition, recovered bool) (*partition, error) {
	m.mu.Lock()
	defer m.mu.Unlock()
	partition, err := m.streams.addPartition(protoPartition, recovered, m.newPartition)
	if err != nil {
		return nil, err
	}

	// Start leader/follower loop if necessary.
	leader, epoch := partition.GetLeader()
	err = partition.SetLeader(leader, epoch)
	return partition, err
}

// GetStreams returns all streams from the metadata store.
func (m *metadataAPI) GetStreams() []*stream {
	m.mu.RLock()
	defer m.mu.RUnlock()
	return m.getStreams()
}

// GetStream returns the stream with the given name or nil if no such stream
// exists.
func (m *metadataAPI) GetStream(name string) *stream {
	m.mu.RLock()
	defer m.mu.RUnlock()
	return m.streams.getStream(name)
}

// GetPartition returns the stream partition for the given stream and partition
// ID. It returns nil if no such partition exists.
func (m *metadataAPI) GetPartition(stream string, id int32) *partition {
	m.mu.RLock()
	defer m.mu.RUnlock()
	return m.streams.getPartition(stream, id)
}

// Reset closes all streams and clears all existing state in the metadata
// store.
func (m *metadataAPI) Reset() error {
	m.mu.Lock()
	defer m.mu.Unlock()
	for _, stream := range m.getStreams() {
		if err := stream.Close(); err != nil {
			return err
		}
	}
	m.streams = newStreamIndex()
	for _, report := range m.leaderReports {
		report.cancel()
	}
	m.leaderReports = make(map[*partition]*leaderReport)
	return nil
}

// LostLeadership should be called when the server loses metadata leadership.
func (m *metadataAPI) LostLeadership() {
	m.mu.Lock()
	defer m.mu.Unlock()
	for _, report := range m.leaderReports {
		report.cancel()
	}
	m.leaderReports = make(map[*partition]*leaderReport)
}

func (m *metadataAPI) getStreams() []*stream {
	streams := make([]*stream, 0, len(m.streams.streamsByName))
	for _, stream := range m.streams.streamsByName {
		streams = append(streams, stream)
	}
	return streams
}

// getPartitionReplicas selects replicationFactor replicas to participate in
// the stream partition.
func (m *metadataAPI) getPartitionReplicas(replicationFactor int32) ([]string, *status.Status) {
	// TODO: Currently this selection is random but could be made more
	// intelligent, e.g. selecting based on current load.
	ids, err := m.getClusterServerIDs()
	if err != nil {
		return nil, status.New(codes.Internal, err.Error())
	}
	if replicationFactor == maxReplicationFactor {
		replicationFactor = int32(len(ids))
	}
	if replicationFactor <= 0 {
		return nil, status.Newf(codes.InvalidArgument, "Invalid replicationFactor %d", replicationFactor)
	}
	if replicationFactor > int32(len(ids)) {
		return nil, status.Newf(codes.InvalidArgument, "Invalid replicationFactor %d, cluster size %d",
			replicationFactor, len(ids))
	}
	var (
		indexes  = rand.Perm(len(ids))
		replicas = make([]string, replicationFactor)
	)
	for i := int32(0); i < replicationFactor; i++ {
		replicas[i] = ids[indexes[i]]
	}
	return replicas, nil
}

// getClusterServerIDs returns a list of all the broker IDs in the cluster.
func (m *metadataAPI) getClusterServerIDs() ([]string, error) {
	future := m.getRaft().GetConfiguration()
	if err := future.Error(); err != nil {
		return nil, errors.Wrap(err, "failed to get cluster configuration")
	}
	var (
		servers = future.Configuration().Servers
		ids     = make([]string, len(servers))
	)
	for i, server := range servers {
		ids[i] = string(server.ID)
	}
	return ids, nil
}

// electNewPartitionLeader selects a new leader for the given partition,
// applies this update to the Raft group, and notifies the replica set. This
// will fail if the current broker is not the metadata leader.
func (m *metadataAPI) electNewPartitionLeader(partition *partition) *status.Status {
	isr := partition.GetISR()
	// TODO: add support for "unclean" leader elections.
	if len(isr) <= 1 {
		return status.New(codes.FailedPrecondition, "No ISR candidates")
	}
	var (
		candidates = make([]string, 0, len(isr)-1)
		leader, _  = partition.GetLeader()
	)
	for _, candidate := range isr {
		if candidate == leader {
			continue
		}
		candidates = append(candidates, candidate)
	}

	if len(candidates) == 0 {
		return status.New(codes.FailedPrecondition, "No ISR candidates")
	}

	// Select a new leader at random.
	leader = selectRandomReplica(candidates)

	// Replicate leader change through Raft.
	op := &proto.RaftLog{
		Op: proto.Op_CHANGE_LEADER,
		ChangeLeaderOp: &proto.ChangeLeaderOp{
			Stream: partition.Stream,
			Leader: leader,
		},
	}

	// Wait on result of replication.
	if err := m.applyRaftOperation(op).Error(); err != nil {
		return status.New(codes.Internal, "Failed to replicate leader change")
	}

	return nil
}

// propagateCreatePartition forwards a CreatePartition request to the metadata
// leader and returns the response.
func (m *metadataAPI) propagateCreatePartition(ctx context.Context, req *proto.CreatePartitionOp) *status.Status {
	propagate := &proto.PropagatedRequest{
		Op:                proto.Op_CREATE_PARTITION,
		CreatePartitionOp: req,
	}
	return m.propagateRequest(ctx, propagate)
}

// propagateShrinkISR forwards a ShrinkISR request to the metadata leader and
// returns the response.
func (m *metadataAPI) propagateShrinkISR(ctx context.Context, req *proto.ShrinkISROp) *status.Status {
	propagate := &proto.PropagatedRequest{
		Op:          proto.Op_SHRINK_ISR,
		ShrinkISROp: req,
	}
	return m.propagateRequest(ctx, propagate)
}

// propagateExpandISR forwards a ExpandISR request to the metadata leader and
// returns the response.
func (m *metadataAPI) propagateExpandISR(ctx context.Context, req *proto.ExpandISROp) *status.Status {
	propagate := &proto.PropagatedRequest{
		Op:          proto.Op_EXPAND_ISR,
		ExpandISROp: req,
	}
	return m.propagateRequest(ctx, propagate)
}

// propagateReportLeader forwards a ReportLeader request to the metadata leader
// and returns the response.
func (m *metadataAPI) propagateReportLeader(ctx context.Context, req *proto.ReportLeaderOp) *status.Status {
	propagate := &proto.PropagatedRequest{
		Op:             proto.Op_REPORT_LEADER,
		ReportLeaderOp: req,
	}
	return m.propagateRequest(ctx, propagate)
}

// propagateRequest forwards a metadata request to the metadata leader and
// returns the response.
func (m *metadataAPI) propagateRequest(ctx context.Context, req *proto.PropagatedRequest) *status.Status {
	// Fail fast if there is no known metadata leader currently.
	if m.getRaft().Leader() == "" {
		return status.New(codes.Internal, "No known metadata leader")
	}

	data, err := req.Marshal()
	if err != nil {
		panic(err)
	}

	if _, ok := ctx.Deadline(); !ok {
		var cancel context.CancelFunc
		ctx, cancel = context.WithTimeout(ctx, defaultPropagateTimeout)
		defer cancel()
	}

	resp, err := m.nc.RequestWithContext(ctx, m.getPropagateInbox(), data)
	if err != nil {
		return status.New(codes.Internal, err.Error())
	}

	r := &proto.PropagatedResponse{}
	if err := r.Unmarshal(resp.Data); err != nil {
		m.logger.Errorf("metadata: Invalid response for propagated request: %v", err)
		return status.New(codes.Internal, "invalid response")
	}
	if r.Error != nil {
		return status.New(codes.Code(r.Error.Code), r.Error.Msg)
	}

	return nil
}

// waitForPartitionLeader does a best-effort wait for the leader of the given
// partition to create and start the partition.
func (m *metadataAPI) waitForPartitionLeader(ctx context.Context, stream, leader string, partition int32) {
	if leader == m.config.Clustering.ServerID {
		// If we're the partition leader, there's no need to make a status
		// request. We can just apply a Raft barrier since the FSM is local.
		if err := m.getRaft().Barrier(5 * time.Second).Error(); err != nil {
			m.logger.Warnf("Failed to apply Raft barrier: %v", err)
		}
		return
	}

	req, err := (&proto.PartitionStatusRequest{
		Stream:    stream,
		Partition: partition,
	}).Marshal()
	if err != nil {
		panic(err)
	}
	inbox := fmt.Sprintf(partitionStatusInboxTemplate, m.baseMetadataRaftSubject(), leader)
	for i := 0; i < 5; i++ {
		resp, err := m.ncRaft.RequestWithContext(ctx, inbox, req)
		if err != nil {
			m.logger.Warnf(
				"Failed to get status for partition [stream=%s, partition=%d] from leader %s: %v",
				stream, partition, leader, err)
			time.Sleep(100 * time.Millisecond)
			continue
		}
		statusResp := &proto.PartitionStatusResponse{}
		if err := statusResp.Unmarshal(resp.Data); err != nil {
			m.logger.Warnf(
				"Invalid status response for partition [stream=%s, partition=%d] from leader %s: %v",
				stream, partition, leader, err)
			time.Sleep(100 * time.Millisecond)
			continue
		}
		if !statusResp.Exists || !statusResp.IsLeader {
			// The leader hasn't finished creating the partition, so wait a bit
			// and retry.
			time.Sleep(100 * time.Millisecond)
			continue
		}
		break
	}
}

// applyRaftOperation proposes the given operation to the Raft cluster. This
// should only be called when the server is metadata leader. However, if the
// server has lost leadership, the returned future will yield an error.
func (m *metadataAPI) applyRaftOperation(op *proto.RaftLog) raft.ApplyFuture {
	data, err := op.Marshal()
	if err != nil {
		panic(err)
	}
	return m.getRaft().Apply(data, raftApplyTimeout)
}

// selectRandomReplica selects a random replica from the list of replicas.
func selectRandomReplica(replicas []string) string {
	return replicas[rand.Intn(len(replicas))]
}<|MERGE_RESOLUTION|>--- conflicted
+++ resolved
@@ -50,13 +50,8 @@
 
 	var (
 		// Subtract 1 to exclude leader.
-<<<<<<< HEAD
 		isrSize      = l.partition.ISRSize() - 1
-		leaderFailed = len(l.witnessReplicas) >= isrSize/2+1
-=======
-		isrSize      = l.stream.ISRSize() - 1
 		leaderFailed = len(l.witnessReplicas) > isrSize/2
->>>>>>> cd28b8e6
 	)
 
 	if leaderFailed {
